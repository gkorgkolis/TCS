--- conflicted
+++ resolved
@@ -6,7 +6,6 @@
 """
 
 cd_config = { 
-<<<<<<< HEAD
     # 'CP_1': {
     #     "cd_method": "CP",
     #     "cd_kwargs": {
@@ -19,21 +18,6 @@
     #         "density": [2, 10]
     #     },
     # },
-=======
-    ## CP Configurations - Make sure to obtain the weights and specify the checkpoints before usage. ##
-    # # 'CP_1': {
-    # #     "cd_method": "CP",
-    # #     "cd_kwargs": {
-    # #         "model": "../cd_methods/CausalPretraining/res/deep_CI_RH_12_3_merged_290k.ckpt",
-    # #         "model_name": "deep_CI_RH_12_3_merged_290k",
-    # #         "MAX_VAR": 12,
-    # #         "thresholded": True,
-    # #         "threshold": 0.05,
-    # #         "enforce_density": False,
-    # #         "density": [2, 10]
-    # #     },
-    # # },
->>>>>>> 66565f66
     # 'CP_2': {
     #     "cd_method": "CP",
     #     "cd_kwargs": {
