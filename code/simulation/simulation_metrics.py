--- conflicted
+++ resolved
@@ -765,7 +765,6 @@
             "learning_rate" : [0.0001, 0.001],
         }
 
-<<<<<<< HEAD
     print(f"LOG: Optimal Detection Config: Searching for the optimal SVC discriminator ...")
     svm_auc, svm_probs, svm_labels, svm_config = get_optimal_config_XY(
         train_X=train_X, 
@@ -790,54 +789,6 @@
     )
 
     if np.abs(lstm_auc - 0.5) > np.abs(svm_auc - 0.5): 
-=======
-    print(f"LOG: run_detection_metrics_XY(): real shape: {real.shape} | synthetic shape: {synthetic.shape}")
-
-    if "svm" in detectors:
-        svm_auc, svm_probs, svm_labels, svm_config = get_optimal_config_XY(
-            train_X=train_X, 
-            train_Y=train_Y,
-            test_X=test_X, 
-            test_Y=test_Y, 
-            detection=svm_detection_XY, 
-            search_space=svm_search_space,
-            real=real,
-            synthetic=synthetic,
-            verbose=verbose
-        )
-
-    if "lstm" in detectors:
-        lstm_auc, lstm_probs, lstm_labels, lstm_config = get_optimal_config_XY(
-           train_X=train_X, 
-           train_Y=train_Y,
-           test_X=test_X, 
-           test_Y=test_Y, 
-           detection=lstm_detection_XY, 
-           search_space=lstm_search_space,
-           real=real,
-           synthetic=synthetic,
-           verbose=verbose
-        )
-    
-    if "svm" in detectors and "lstm" in detectors:
-
-        if np.abs(lstm_auc - 0.5) > np.abs(svm_auc - 0.5): 
-            return {
-                "auc": lstm_auc,
-                "probs": lstm_probs,
-                "config": lstm_config,
-                "detector": lstm_detection_XY
-            }
-        else:
-            return {
-                "auc": svm_auc,
-                "probs": svm_probs,
-                "config": svm_config,
-                "detector": svm_detection_XY
-            }
-
-    elif "lstm" in detectors:
->>>>>>> 66565f66
         return {
             "auc": lstm_auc,
             "probs": lstm_probs,
@@ -845,54 +796,12 @@
             "detector": lstm_detection_XY
         }
     else:
-<<<<<<< HEAD
         return {
             "auc": svm_auc,
             "probs": svm_probs,
             "config": svm_config,
             "detector": svm_detection_XY
         }
-=======
-       return {
-           "auc": svm_auc,
-           "probs": svm_probs,
-           "config": svm_config,
-           "detector": svm_detection_XY
-       }
-
-
-###############################################################################################################
-##################################################### MMD #####################################################
-###############################################################################################################
-
-
-""" ___________________________________________ MMD Torch  ___________________________________________ """
-
-class MMD_loss(nn.Module):
-    """
-    Implementation taken from https://github.com/ZongxianLee/MMD_Loss.Pytorch/blob/master/mmd_loss.py.
-    """
-    def __init__(self, kernel_mul = 2.0, kernel_num = 5):
-        super(MMD_loss, self).__init__()
-        self.kernel_num = kernel_num
-        self.kernel_mul = kernel_mul
-        self.fix_sigma = None
-
-    def guassian_kernel(self, source, target, kernel_mul=2.0, kernel_num=5, fix_sigma=None):
-        n_samples = int(source.size()[0])+int(target.size()[0])
-        total = torch.cat([source, target], dim=0)
-        total0 = total.unsqueeze(0).expand(int(total.size(0)), int(total.size(0)), int(total.size(1)))
-        total1 = total.unsqueeze(1).expand(int(total.size(0)), int(total.size(0)), int(total.size(1)))
-        L2_distance = ((total0-total1)**2).sum(2) 
-        if fix_sigma:
-            bandwidth = fix_sigma
-        else:
-            bandwidth = torch.sum(L2_distance.data) / (n_samples**2-n_samples)
-        bandwidth /= kernel_mul ** (kernel_num // 2)
-        bandwidth_list = [bandwidth * (kernel_mul**i) for i in range(kernel_num)]
-        kernel_val = [torch.exp(-L2_distance / bandwidth_temp) for bandwidth_temp in bandwidth_list]
-        return sum(kernel_val)
->>>>>>> 66565f66
     
 
 """ ___________________________________________ Older versions (archive)  ___________________________________________ """
